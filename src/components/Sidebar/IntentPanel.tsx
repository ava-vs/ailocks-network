--- conflicted
+++ resolved
@@ -39,13 +39,10 @@
   const [dataSource, setDataSource] = useState<'mock' | 'real'>('mock');
   const [intentsExpanded, setIntentsExpanded] = useState(true);
   const [newNotifications, setNewNotifications] = useState(3);
-<<<<<<< HEAD
-  const [isRightPanelExpanded, setIsRightPanelExpanded] = useState(false);
+  const [isRightPanelExpanded] = useState(false);
   const [intents, setIntents] = useState<Intent[]>([]);
   const [isLoading, setIsLoading] = useState(true);
   const [searchTerm, setSearchTerm] = useState('');
-=======
->>>>>>> d62c1cca
 
   // Listen for new intents created from chat
   useEffect(() => {
