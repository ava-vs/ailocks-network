import React, { useState, useRef, useEffect } from 'react';
import { Send, Paperclip, Mic, Bot, MessageCircle, Copy, Plus, MapPin, TrendingUp, Users, CheckCircle, XCircle, Loader, ArrowRight, BrainCircuit, Search, DraftingCompass, Eye } from 'lucide-react';
import { useStore } from '@nanostores/react';
import { appState, setMode, setLanguage, type AIMode, type Language } from '../../lib/store';
import { useUserSession } from '../../hooks/useUserSession';
import { useLocation } from '../../hooks/useLocation';
import MessageBubble from './MessageBubble';
import IntentPreview from './IntentPreview';
import { getProfile, gainXp } from '../../lib/ailock/api';
import type { FullAilockProfile } from '../../lib/ailock/core';
import LevelUpModal from '../Ailock/LevelUpModal';
import toast, { Toaster } from 'react-hot-toast';

interface Message {
  id: string;
  content: string;
  role: 'user' | 'assistant';
  timestamp: Date;
  mode: string;
  intents?: IntentCard[];
}

interface SuggestedAction {
  id: string;
  label: string;
  description: string;
  icon: string;
  priority: string;
}

interface IntentCard {
  id: string;
  title: string;
  description: string;
  category: string;
  requiredSkills: string[];
  budget?: string;
  timeline?: string;
  priority: string;
  matchScore: number;
  distance: string;
  targetCity?: string;
  targetCountry?: string;
}

interface IntentPreviewData {
  title: string;
  description: string;
  category: string;
  requiredSkills: string[];
  budget?: string;
  timeline?: string;
  priority: string;
}

export default function ChatInterface() {
  const state = useStore(appState);
  const { activeMode: mode, language } = state;

  const { currentUser, demoUsers, isHydrated, isLoading: isUserLoading } = useUserSession();
  const location = useLocation();
  
  const [messages, setMessages] = useState<Message[]>([]);
  const [input, setInput] = useState('');
  const [isStreaming, setIsStreaming] = useState(false);
  const [isListening, setIsListening] = useState(false);
  const [sessionId, setSessionId] = useState<string | null>(null);
  const [error, setError] = useState<string | null>(null);
  const [connectionStatus, setConnectionStatus] = useState<'connected' | 'connecting' | 'disconnected'>('connecting');
  const [suggestedActions, setSuggestedActions] = useState<SuggestedAction[]>([]);
  const [streamingMessageId, setStreamingMessageId] = useState<string | null>(null);
  const [showIntentPreview, setShowIntentPreview] = useState(false);
  const [intentPreview, setIntentPreview] = useState<IntentPreviewData | null>(null);
  const [isCreatingIntent, setIsCreatingIntent] = useState(false);
  const [lastUserMessage, setLastUserMessage] = useState<string>('');
  const [ailockStatus, setAilockStatus] = useState<'unknown' | 'available' | 'unavailable'>('unknown');
  const [demoUsersSeeded, setDemoUsersSeeded] = useState(false);
  const [ailockProfile, setAilockProfile] = useState<FullAilockProfile | null>(null);
  const [levelUpInfo, setLevelUpInfo] = useState<{ newLevel: number, skillPointsGained: number, xpGained: number } | null>(null);
  const [isLevelUpModalOpen, setIsLevelUpModalOpen] = useState(false);
  const [newLevelInfo, setNewLevelInfo] = useState({ level: 0, xp: 0, skillPoints: 0 });
  const [showChatHistoryMessage, setShowChatHistoryMessage] = useState(false);
  
  // CRITICAL FIX 5: Voice Activation for Central Ailock
  const [voiceState, setVoiceState] = useState<'idle' | 'listening' | 'processing' | 'speaking'>('idle');
  
  const inputRef = useRef<HTMLTextAreaElement>(null);
  const bottomOfMessagesRef = useRef<HTMLDivElement>(null);

  const scrollToBottom = () => {
    bottomOfMessagesRef.current?.scrollIntoView({ behavior: 'smooth' });
  };

  useEffect(() => {
    scrollToBottom();
  }, [messages, showIntentPreview]);

  // Seed demo users on component mount
  useEffect(() => {
    const seedDemoUsers = async () => {
      if (demoUsers.lirea && demoUsers.marco) {
        try {
          console.log('🌱 Seeding demo users...');
          const response = await fetch('/.netlify/functions/seed-demo-users', {
            method: 'POST',
            body: JSON.stringify({ success: true, users: [demoUsers.lirea, demoUsers.marco] }),
          });
          
          if (response.ok) {
            await response.json();
            console.log('✅ Demo users seeded successfully.');
            setDemoUsersSeeded(true);
          } else {
            let errorMsg = `Request failed with status: ${response.status}`;
            try {
                const errorData = await response.json();
                errorMsg = errorData.error || errorMsg;
            } catch (jsonError) {
                // The body was not valid JSON
            }
            console.error('❌ Failed to seed demo users:', errorMsg);
            toast.error(`Failed to seed demo users: ${errorMsg}`);
          }
        } catch (error: any) {
          console.error('❌ Failed to seed demo users:', error);
          toast.error('Failed to seed demo users.');
        }
      }
    };

    seedDemoUsers();
  }, [demoUsers]);

  // Check Ailock service health on component mount
  useEffect(() => {
    const checkAilockHealth = async () => {
      try {
        const response = await fetch('/.netlify/functions/ai-health-check');
        if (response.ok) {
          const data = await response.json();
          console.log('Ailock Health Check:', data);
          
          if (data.aiService?.status === 'available' && data.testResponse === 'success') {
            setAilockStatus('available');
            setError(null);
          } else {
            setAilockStatus('unavailable');
            setError('Ailock services are not properly configured.');
          }
        } else {
          setAilockStatus('unavailable');
          setError('Ailock health check failed.');
        }
      } catch (err) {
        console.warn('Ailock health check error:', err);
        setAilockStatus('unavailable');
        setError('Cannot connect to Ailock services.');
      }
    };

    checkAilockHealth();
  }, []);

  // Initialize session with user ID - only after demo users are seeded
  useEffect(() => {
    const initSession = async () => {
      if (!demoUsersSeeded || !currentUser.id || currentUser.id === 'loading') {
        console.log('⏳ Waiting for demo users to be seeded or user to be available...', {
          demoUsersSeeded,
          userId: currentUser.id,
          isLoading: currentUser.id === 'loading'
        });
        return;
      }

      try {
        setConnectionStatus('connecting');
        console.log('🔄 Creating session for user:', currentUser.id);
        
        const response = await fetch('/.netlify/functions/session-create', {
          method: 'POST',
          headers: { 'Content-Type': 'application/json' },
          body: JSON.stringify({ 
            mode, 
            language, 
            userId: currentUser.id
          })
        });

        if (response.ok) {
          const data = await response.json();
          setSessionId(data.sessionId);
          setConnectionStatus('connected');
          
          if (data.fallback) {
            console.warn('Session created in fallback mode:', data.warning);
            setError('Session created without persistent storage');
          } else {
            console.log('✅ Session created with database persistence:', data.sessionId);
            setError(null);
          }
        } else {
          const errorData = await response.json().catch(() => ({ error: 'Unknown error' }));
          throw new Error(errorData.error || `HTTP ${response.status}`);
        }
      } catch (err) {
        console.warn('Session initialization error:', err);
        const mockSessionId = `local-${Date.now()}-${Math.random().toString(36).substring(2, 9)}`;
        setSessionId(mockSessionId);
        setConnectionStatus('connected');
        setError('Session created in offline mode - messages will not be saved');
      }
    };

    initSession();
  }, [mode, language, currentUser.id, demoUsersSeeded]);

  // Load chat history when session is created
  useEffect(() => {
    const loadChatHistory = async () => {
      if (!sessionId || sessionId.startsWith('local-') || sessionId.startsWith('fallback-')) {
        return;
      }

      try {
        console.log('📥 Loading chat history in background for session:', sessionId);
        const response = await fetch(`/.netlify/functions/chat-history?sessionId=${sessionId}`);
        
        if (response.ok) {
          const data = await response.json();
          if (data.messages && data.messages.length > 0) {
            const loadedMessages = data.messages.map((msg: any) => ({
              ...msg,
              timestamp: new Date(msg.timestamp)
            }));
            setMessages(loadedMessages);
            console.log('✅ Background chat history loaded:', loadedMessages.length, 'messages');
          } else {
            console.log('📭 No chat history found for this session.');
          }
        } else {
          console.warn(`⚠️ Failed to load chat history in background: ${response.status}`);
        }
      } catch (error) {
        console.warn('Failed to load chat history in background:', error);
      }
    };

    if (sessionId) {
      loadChatHistory();
    }
  }, [sessionId]);

  useEffect(() => {
    if (currentUser && currentUser.id !== 'loading') {
      console.log('Current user is valid, fetching profile:', currentUser.name);
      getProfile(currentUser.id)
        .then(setAilockProfile)
        .catch((err: any) => {
          console.error("Failed to load Ailock profile", err);
          toast.error("Could not load Ailock profile.");
        });
    } else {
      console.log('User is not ready, skipping profile fetch.');
    }
  }, [currentUser.id]);

  const sendMessage = async () => {
    if (!input.trim() || isStreaming || !sessionId) return;

    const userMessage: Message = {
      id: Date.now().toString(),
      content: input.trim(),
      role: 'user',
      timestamp: new Date(),
      mode
    };

    setMessages(prev => [...prev, userMessage]);
    setLastUserMessage(input.trim());
    setInput('');
    setIsStreaming(true);
    setError(null);
    setSuggestedActions([]);

    try {
      await sendAilockMessage(userMessage);
    } catch (err) {
      console.warn('Ailock request failed, using fallback:', err);
      await sendFallbackMessage();
    }
  };

  const sendAilockMessage = async (userMessage: Message) => {
    return new Promise<void>((resolve, reject) => {
      const response = fetch('/.netlify/functions/chat-stream', {
        method: 'POST',
        headers: { 'Content-Type': 'application/json' },
        body: JSON.stringify({
          message: userMessage.content,
          sessionId,
          mode,
          language,
          location: location,
          userId: currentUser.id === 'loading' ? undefined : currentUser.id,
          streaming: true
        })
      });

      response.then(res => {
        if (!res.ok) {
          throw new Error(`HTTP ${res.status}: ${res.statusText}`);
        }

        if (!res.body) {
          throw new Error('No response body');
        }

        const reader = res.body.getReader();
        
        let assistantMessage: Message = {
          id: `${Date.now()}-ai`,
          content: '',
          role: 'assistant',
          timestamp: new Date(),
          mode
        };

        setMessages(prev => [...prev, assistantMessage]);
        setStreamingMessageId(assistantMessage.id);

        const readStream = async () => {
          try {
            while (true) {
              const { done, value } = await reader.read();
              if (done) {
                setIsStreaming(false);
                setStreamingMessageId(null);
                setAilockStatus('available');
                setError(null);
                console.log('✅ Message conversation saved to database');
                handleXpGain();
                resolve();
                return;
              }

              const decodedChunk = new TextDecoder().decode(value);
              const lines = decodedChunk.split('\n');

              for (const line of lines) {
                if (line.startsWith('data: ')) {
                  const data = line.slice(6);
                  
                  if (data === '[DONE]') {
                    setIsStreaming(false);
                    setStreamingMessageId(null);
                    setAilockStatus('available');
                    setError(null);
                    console.log('✅ Message conversation saved to database');
                    handleXpGain();
                    resolve();
                    return;
                  }

                  try {
                    const parsed = JSON.parse(data);
                    
                    if (parsed.type === 'chunk') {
                      setMessages(prev => prev.map(msg => 
                        msg.id === assistantMessage.id 
                          ? { ...msg, content: msg.content + parsed.content } 
                          : msg
                      ));
                    } else if (parsed.type === 'complete') {
                      setMessages(prev => prev.map(msg => 
                        msg.id === assistantMessage.id 
                          ? { ...msg, content: parsed.fullResponse } 
                          : msg
                      ));
                    } else if (parsed.type === 'intents') {
                      // Send all results to the side panel
                      window.dispatchEvent(new CustomEvent('text-search-results', { 
                        detail: { 
                          query: lastUserMessage,
                          results: parsed.intents 
                        } 
                      }));
                      
                      // Attach top 3 results to the message for rendering in chat
                      setMessages(prev => prev.map(msg => 
                        msg.id === assistantMessage.id 
                          ? { ...msg, intents: parsed.intents.slice(0, 3) } 
                          : msg
                      ));
                    } else if (parsed.type === 'actions') {
                      setSuggestedActions(parsed.actions);
                    } else if (parsed.type === 'error') {
                      setError(parsed.error);
                      if (parsed.fallback) {
                        setMessages(prev => prev.map(msg => 
                          msg.id === assistantMessage.id 
                            ? { ...msg, content: parsed.fallback } 
                            : msg
                        ));
                      }
                      setAilockStatus('unavailable');
                    }
                  } catch (parseError) {
                    console.warn('Failed to parse SSE data:', parseError);
                  }
                }
              }
            }
          } catch (streamError) {
            console.error('Stream reading error:', streamError);
            reject(streamError);
          }
        };

        readStream();
      }).catch(reject);
    });
  };

  const sendFallbackMessage = async () => {
    setAilockStatus('unavailable');
    
    const assistantMessage: Message = {
      id: `${Date.now()}-ai`,
      content: '',
      role: 'assistant',
      timestamp: new Date(),
      mode
    };

    setMessages(prev => [...prev, assistantMessage]);
    
    const fallbackContent = getMockResponse(mode, language);
    let currentContent = '';
    
    for (let i = 0; i < fallbackContent.length; i++) {
      await new Promise(resolve => setTimeout(resolve, 20));
      currentContent += fallbackContent[i];
      
      setMessages(prev => prev.map(msg => 
        msg.id === assistantMessage.id ? { ...msg, content: currentContent } : msg
      ));
    }
    
    setError('Ailock services unavailable - using offline responses.');
    setIsStreaming(false);
    setStreamingMessageId(null);
  };

  const handleKeyDown = (e: React.KeyboardEvent) => {
    if (e.key === 'Enter' && !e.shiftKey) {
      e.preventDefault();
      sendMessage();
    }
  };

  const handleCreateIntent = async () => {
    if (!sessionId || !intentPreview) return;
    
    if (!currentUser.id || currentUser.id === 'loading') {
      setError('Please wait for user data to load before creating intents');
      return;
    }

    setIsCreatingIntent(true);
    try {
      const response = await fetch('/.netlify/functions/intents-create', {
        method: 'POST',
        headers: { 'Content-Type': 'application/json' },
        body: JSON.stringify({
          sessionId,
          userInput: lastUserMessage,
          location,
          language,
          intentData: intentPreview,
          userId: currentUser.id
        })
      });

      if (response.ok) {
        const data = await response.json();
        
        const successMessage: Message = {
          id: `${Date.now()}-system`,
          content: `✅ Intent created successfully: "${data.intent.title}". Your collaboration opportunity is now live and visible to potential partners!`,
          role: 'assistant',
          timestamp: new Date(),
          mode
        };

        setMessages(prev => [...prev, successMessage]);
        
        window.dispatchEvent(new CustomEvent('intentCreated', { 
          detail: { 
            ...data.intent, 
            userId: currentUser.id,
            userName: currentUser.name,
            isOwn: true
          } 
        }));
        
        setSuggestedActions(prev => prev.filter(action => action.id !== 'create-intent'));
        
        setShowIntentPreview(false);
        setIntentPreview(null);
      } else {
        throw new Error('Failed to create intent');
      }
    } catch (error) {
      setError('Failed to create intent. Please try again.');
    } finally {
      setIsCreatingIntent(false);
    }
  };

  const handleCancelIntent = () => {
    setShowIntentPreview(false);
    setIntentPreview(null);
  };

  const handleIntentCardClick = (intent: IntentCard) => {
    console.log('Intent card clicked:', intent);
    const message = `Tell me more about "${intent.title}" - this looks interesting!`;
    setInput(message);
    inputRef.current?.focus();
  };

  // CRITICAL FIX 5: Voice Activation for Central Ailock
  const handleVoiceClick = () => {
    if (voiceState === 'idle') {
      setVoiceState('listening');
      setTimeout(() => {
        setVoiceState('processing');
        setTimeout(() => {
          setVoiceState('speaking');
          setTimeout(() => setVoiceState('idle'), 2000);
        }, 1500);
      }, 3000);
    }
  };

  // Voice Ailock Component
  const VoiceAilock = () => (
    <div className="relative cursor-pointer" onClick={handleVoiceClick}>
      {/* Sound waves animation when listening */}
      {voiceState === 'listening' && (
        <>
          <div className="absolute w-32 h-32 border-2 border-red-400/40 rounded-full voice-listening-wave-1" 
               style={{animationDuration: '1s', left: '50%', top: '50%', transform: 'translate(-50%, -50%)'}}></div>
          <div className="absolute w-40 h-40 border border-red-300/30 rounded-full voice-listening-wave-2" 
               style={{animationDuration: '1.5s', animationDelay: '0.2s', left: '50%', top: '50%', transform: 'translate(-50%, -50%)'}}></div>
          <div className="absolute w-48 h-48 border border-red-200/20 rounded-full voice-listening-wave-3" 
               style={{animationDuration: '2s', animationDelay: '0.4s', left: '50%', top: '50%', transform: 'translate(-50%, -50%)'}}></div>
          <div className="absolute w-36 h-36 bg-red-500/20 rounded-full blur-xl animate-pulse" style={{left: '50%', top: '50%', transform: 'translate(-50%, -50%)'}}></div>
        </>
      )}
      
      {/* Processing animation */}
      {voiceState === 'processing' && (
        <div className="absolute w-32 h-32 border-2 border-yellow-400/40 rounded-full voice-processing" style={{left: '50%', top: '50%', transform: 'translate(-50%, -50%)'}}></div>
      )}
      
      {/* Speaking animation */}
      {voiceState === 'speaking' && (
        <div className="absolute w-32 h-32 border-2 border-green-400/40 rounded-full voice-speaking" style={{left: '50%', top: '50%', transform: 'translate(-50%, -50%)'}}></div>
      )}
      
      {/* Ailock character */}
      <img src="/images/ailock-character.png" 
           className={`w-24 h-24 object-contain z-10 transition-all duration-300 ${
             voiceState !== 'idle' ? 'scale-110 drop-shadow-2xl' : 'hover:scale-105'
           }`}
           alt="Ailock" 
           style={{aspectRatio: '1/1', border: 'none', outline: 'none'}} />
      
      {/* Voice state indicator */}
      <div className="absolute -bottom-8 left-1/2 transform -translate-x-1/2 text-center">
        <span className="bg-slate-700 text-white text-xs px-3 py-1 rounded-full">
          {voiceState === 'idle' && 'Click to speak'}
          {voiceState === 'listening' && '🔴 Listening...'}
          {voiceState === 'processing' && '⚡ Processing...'}
          {voiceState === 'speaking' && '🗣️ Speaking...'}
        </span>
      </div>
    </div>
  );

  const getModeDescription = (mode: string) => {
    const descriptions: Record<string, Record<string, string>> = {
      en: {
        researcher: 'I excel at finding collaboration opportunities and analyzing market data.',
        creator: 'I help you find creative collaborators and bring innovative ideas to life.',
        analyst: 'I provide strategic analysis of opportunities and market insights.'
      },
      ru: {
        researcher: 'Я превосходно нахожу возможности для сотрудничества и анализирую рыночные данные.',
        creator: 'Я помогаю находить творческих соавторов и воплощать инновационные идеи в жизнь.',
        analyst: 'Я предоставляю стратегический анализ возможностей и рыночные инсайты.'
      }
    };

    return descriptions[language]?.[mode] || descriptions.en.researcher;
  };

  const getWelcomeText = () => {
    const texts: Record<string, Record<string, string>> = {
      en: {
        welcome: "Hello! I'm Ailock, your personal AI assistant.",
      },
      ru: {
        welcome: "Привет! Я Айлок, ваш персональный ИИ-помощник.",
      }
    };

    return texts[language] || texts.en;
  };

  const getPlaceholder = () => {
    const placeholders: Record<string, string> = {
      en: `Ask Ailock to find opportunities, analyze markets, or help with collaboration...`,
      ru: `Попросите Айлока найти возможности, проанализировать рынки или помочь с сотрудничеством...`
    };

    return placeholders[language] || placeholders.en;
  };

  const getMockResponse = (mode: string, language: string): string => {
    const responses: Record<string, Record<string, string[]>> = {
      en: {
        researcher: [
          "I'm Ailock, your personal AI assistant. I help you find collaboration opportunities and analyze market trends. I'm currently having trouble accessing the database, but I can still help you create new opportunities.",
        ],
        creator: [
          "I'm Ailock, your creative AI companion! I help you find collaborators and bring ideas to life. While I'm having some technical difficulties, I can still help you brainstorm and create new opportunities.",
        ],
        analyst: [
          "I'm Ailock, your strategic AI advisor. I analyze opportunities and provide insights. I'm currently experiencing some connectivity issues, but I can still help you plan and strategize.",
        ]
      },
      ru: {
        researcher: [
          "Я Айлок, ваш персональный ИИ-помощник. Я помогаю находить возможности для сотрудничества и анализировать рыночные тренды. У меня проблемы с доступом к базе данных, но я все еще могу помочь создать новые возможности.",
        ],
        creator: [
          "Я Айлок, ваш творческий ИИ-компаньон! Я помогаю находить соавторов и воплощать идеи в жизнь. Хотя у меня технические трудности, я все еще могу помочь с мозговым штурмом и созданием новых возможностей.",
        ],
        analyst: [
          "Я Айлок, ваш стратегический ИИ-советник. Я анализирую возможности и предоставляю инсайты. У меня проблемы с подключением, но я все еще могу помочь с планированием и стратегией."
        ]
      }
    };

    const modeResponses = responses[language]?.[mode] || responses.en.researcher;
    const randomResponse = modeResponses[Math.floor(Math.random() * modeResponses.length)];
    
    return `${randomResponse}\n\n*Note: Using offline mode - Ailock services may be temporarily unavailable.*`;
  };

  const getPriorityColor = (priority: string) => {
    switch (priority) {
      case 'urgent': return 'text-red-400 bg-red-500/20 border-red-500/30';
      case 'high': return 'text-orange-400 bg-orange-500/20 border-orange-500/30';
      case 'medium': return 'text-yellow-400 bg-yellow-500/20 border-yellow-500/30';
      case 'low': return 'text-green-400 bg-green-500/20 border-green-500/30';
      default: return 'text-gray-400 bg-gray-500/20 border-gray-500/30';
    }
  };

  const getActionIcon = (iconName: string) => {
    const icons: Record<string, any> = {
      Eye, MessageCircle, Copy, Plus, MapPin, TrendingUp, Users, DraftingCompass
    };
    const IconComponent = icons[iconName] || Eye;
    return <IconComponent className="w-4 h-4" />;
  };

  const isPersistentSession = sessionId && !sessionId.startsWith('local-') && !sessionId.startsWith('fallback-');

  // Show chat history message for 3 seconds when session becomes persistent
  useEffect(() => {
    if (isPersistentSession) {
      setShowChatHistoryMessage(true);
      const timer = setTimeout(() => {
        setShowChatHistoryMessage(false);
      }, 3000);
      
      return () => clearTimeout(timer);
    }
  }, [isPersistentSession]);

  const handleXpGain = async () => {
    const profile = ailockProfile;
    if (!profile || !profile.id) {
      console.error("Cannot gain XP: Ailock profile or ID is missing.", { profile });
      return;
    }

    try {
        const result = await gainXp(profile.id, 'chat_message_sent');
        if (result.success) {
            toast.success(`+${result.xpGained} XP`, { duration: 1500, icon: '✨' });
            
            setAilockProfile(prev => prev ? {...prev, xp: result.new_xp} : null);

            if (result.leveledUp) {
                setLevelUpInfo({
                    newLevel: result.newLevel,
                    skillPointsGained: result.skillPointsGained,
                    xpGained: result.xpGained
                });
                setAilockProfile(prev => prev ? {...prev, level: result.newLevel, skillPoints: (prev.skillPoints || 0) + result.skillPointsGained} : null);
            }

            // Notify other components about profile update
            window.dispatchEvent(new CustomEvent('ailock-profile-updated'));
        }
    } catch (error) {
        console.error("Failed to gain XP", error);
        toast.error("Failed to record XP gain");
    }
  };

  const handleModeChange = (newMode: AIMode) => {
    setMode(newMode);
    setInput('');
  };

  const handleLanguageChange = (newLang: Language) => {
    setLanguage(newLang);
    setInput('');
  };

  useEffect(() => {
    // Handler for text messages from voice
    const handleVoiceMessage = (event: CustomEvent) => {
      const { source, message } = event.detail;
      const role = source === 'user' ? 'user' : 'assistant';
      const newMessage: Message = { 
        role, 
        content: message, 
        id: Date.now().toString(),
        timestamp: new Date(),
        mode: 'text'
      };
      setMessages(prev => [...prev, newMessage]);
    };

<<<<<<< HEAD
    // Обработчик для интентов от голосового агента
    const handleVoiceIntents = (event: CustomEvent) => {
      const { intents, query, source } = event.detail;
      
      if (intents && intents.length > 0) {
        const voiceResultsMessage: Message = { 
          role: 'assistant', 
          content: `🎤 Я нашел ${intents.length} возможностей по запросу "${query}":`,
          intents: intents,
          id: Date.now().toString(),
          timestamp: new Date(),
          mode: mode,
        };
        setMessages(prev => [...prev, voiceResultsMessage]);
        
        // Также отправляем уведомление о том, что результаты найдены голосовым агентом
        console.log(`Voice agent found ${intents.length} intents for "${query}"`);
      }
=======
    // Handler for intent cards
    const handleIntentCards = (event: CustomEvent) => {
      const { intents } = event.detail;
      const newCardsMessage: Message = { 
        role: 'assistant', 
        content: 'Вот что я нашел:',
        intents: intents,
        id: Date.now().toString(),
        timestamp: new Date(),
        mode: 'text',
      };
      setMessages(prev => [...prev, newCardsMessage]);
>>>>>>> 94b93801
    };

    // Handler for session start
    const handleVoiceSessionStart = () => {
      console.log('Voice session started, notified main chat.');
    };

    window.addEventListener('add-message-to-chat', handleVoiceMessage as EventListener);
    window.addEventListener('voice-intents-found', handleVoiceIntents as EventListener);
    window.addEventListener('voice-session-started', handleVoiceSessionStart as EventListener);

    return () => {
      window.removeEventListener('add-message-to-chat', handleVoiceMessage as EventListener);
      window.removeEventListener('voice-intents-found', handleVoiceIntents as EventListener);
      window.removeEventListener('voice-session-started', handleVoiceSessionStart as EventListener);
    };
  }, []); // Empty dependency array to run once

  return (
    <div className="h-full flex flex-col bg-gradient-to-b from-slate-900/95 to-slate-800/95 backdrop-blur-xl">
      {/* Messages Area */}
      <div className="flex-1 overflow-y-auto min-h-0 p-6">
        {messages.length === 0 ? (
          <div className="flex items-center justify-center h-full px-8 ml-16 mr-16 min-h-[calc(100vh-120px)]"
               style={{
                 background: 'radial-gradient(ellipse at center, rgba(74, 158, 255, 0.03) 0%, transparent 70%)',
                 backdropFilter: 'blur(1px)'
               }}>
            <div className="max-w-5xl w-full flex items-center gap-10">
              {/* AILOCK CHARACTER ON LEFT */}
              <div className="flex-shrink-0">
                {/* CRITICAL FIX 5: Voice Activation for Central Ailock */}
                <VoiceAilock />
              </div>
              
              {/* TEXT CONTENT ON RIGHT */}
              <div className="flex-1">
                <h1 className="text-4xl font-bold mb-4 text-white">
                  {getWelcomeText().welcome}
                </h1>
                <p className="text-gray-300 mb-2 text-lg">
                  I'm here to help you in <span className="text-blue-400 font-medium">{mode}</span> mode.
                </p>
                <p className="text-gray-400 mb-8 text-base">
                  {getModeDescription(mode)}
                </p>
                
                {/* CHAT INPUT - CLEAN DESIGN */}
                <div className="relative max-w-5xl">
                  {/* CRITICAL FIX 4: Chat Input - 150px Height */}
                  <div className="chat-input-container relative">
                    <textarea
                      ref={inputRef}
                      value={input}
                      onChange={(e) => setInput(e.target.value)}
                      onKeyDown={handleKeyDown}
                      placeholder={getPlaceholder()}
                      className="chat-textarea w-full px-6 py-6 pr-36 bg-slate-800/60 border border-blue-500/30 
                                rounded-2xl backdrop-blur text-white placeholder-gray-400 text-lg
                                focus:outline-none focus:border-blue-500 focus:bg-slate-800/80"
                      disabled={isStreaming || !sessionId}
                    />
                    
                    {/* INPUT ACTIONS */}
                    <div className="absolute right-4 top-1/2 -translate-y-1/2 flex items-center gap-3">
                      <button 
                        className="p-3 hover:bg-slate-700/50 rounded-lg transition-colors"
                        title="Attach file"
                      >
                        <Paperclip className="w-6 h-6 text-gray-400" />
                      </button>
                      <button 
                        onClick={() => setIsListening(!isListening)}
                        className={`p-3 rounded-lg transition-colors ${
                          isListening 
                            ? 'bg-red-500/20 text-red-400 border border-red-500/30' 
                            : 'text-gray-400 hover:bg-slate-700/50'
                        }`}
                        title="Voice input"
                      >
                        <Mic className="w-6 h-6" />
                      </button>
                      <button 
                        onClick={sendMessage}
                        disabled={!input.trim() || isStreaming || !sessionId}
                        className="p-3 bg-blue-500 hover:bg-blue-600 rounded-lg transition-colors disabled:opacity-50 disabled:cursor-not-allowed"
                        title="Send message"
                      >
                        <Send className="w-6 h-6 text-white" />
                      </button>
                    </div>
                  </div>
                  
                  {/* Chat History Status */}
                  {showChatHistoryMessage && (
                    <div className="mt-6 p-4 bg-emerald-500/20 border border-emerald-500/30 rounded-xl animate-in fade-in slide-in-from-bottom-2 duration-300">
                      <div className="flex items-center space-x-2 text-emerald-400 mb-2">
                        <span className="font-medium">💾 Chat History Enabled</span>
                      </div>
                      <p className="text-emerald-300 text-sm">
                        Your conversations with Ailock are being saved and will persist across sessions.
                      </p>
                    </div>
                  )}
                </div>
              </div>
            </div>
          </div>
        ) : (
          <div className="max-w-4xl mx-auto">
            {messages.map(message => (
              <React.Fragment key={message.id}>
                <MessageBubble 
                  message={message} 
                  isStreaming={streamingMessageId === message.id}
                />
                {message.role === 'assistant' && message.intents && message.intents.length > 0 && (
                  <div className="mb-6 ml-12">
                    <div className="grid gap-4">
                      {message.intents.map((intent: IntentCard) => (
                        <div 
                          key={intent.id}
                          onClick={() => handleIntentCardClick(intent)}
                          className="bg-gradient-to-br from-blue-500/10 to-indigo-600/10 border border-blue-500/30 rounded-xl p-4 cursor-pointer hover:from-blue-500/20 hover:to-indigo-600/20 transition-all shadow-lg hover:shadow-xl"
                        >
                          <div className="flex items-start justify-between mb-3">
                            <h4 className="text-white font-medium text-sm flex-1">
                              {intent.title}
                            </h4>
                            <div className="flex items-center space-x-2 ml-2">
                              {intent.matchScore && (
                                <div className="flex items-center space-x-1 bg-blue-500/20 text-blue-400 px-2 py-1 rounded-lg border border-blue-500/30">
                                  <span className="text-xs font-medium">{intent.matchScore}% match</span>
                                </div>
                              )}
                              {intent.priority === 'urgent' && (
                                <div className={`flex items-center space-x-1 px-2 py-1 rounded-lg border text-xs ${getPriorityColor(intent.priority)}`}>
                                  <span className="font-medium">Urgent</span>
                                </div>
                              )}
                            </div>
                          </div>
                          
                          <p className="text-white/60 text-xs leading-relaxed mb-3">
                            {intent.description}
                          </p>
                          
                          <div className="flex flex-wrap gap-1 mb-3">
                            {intent.requiredSkills.slice(0, 3).map((skill) => (
                              <span 
                                key={skill}
                                className="bg-purple-500/20 text-purple-400 px-2 py-1 rounded-md text-xs font-medium border border-purple-500/30"
                              >
                                {skill}
                              </span>
                            ))}
                            {intent.requiredSkills.length > 3 && (
                              <span className="text-white/40 text-xs px-2 py-1">
                                +{intent.requiredSkills.length - 3} more
                              </span>
                            )}
                          </div>
                          
                          <div className="flex items-center justify-between text-xs">
                            {intent.distance && (
                              <div className="flex items-center space-x-2 text-white/50">
                                <MapPin className="w-3 h-3" />
                                <span>{intent.distance}</span>
                              </div>
                            )}
                            {intent.budget && (
                              <span className="bg-emerald-500/20 text-emerald-400 px-2 py-1 rounded border border-emerald-500/30">
                                {intent.budget}
                              </span>
                            )}
                          </div>
                        </div>
                      ))}
                    </div>
                  </div>
                )}
              </React.Fragment>
            ))}
            
            {/* Intent Preview */}
            {showIntentPreview && intentPreview && (
              <IntentPreview
                title={intentPreview.title}
                description={intentPreview.description}
                category={intentPreview.category}
                requiredSkills={intentPreview.requiredSkills}
                location={location}
                budget={intentPreview.budget}
                timeline={intentPreview.timeline}
                priority={intentPreview.priority}
                onConfirm={handleCreateIntent}
                onCancel={handleCancelIntent}
                isLoading={isCreatingIntent}
              />
            )}
            
            {isStreaming && !streamingMessageId && (
              <div className="flex items-center space-x-3 text-white/60 mb-6">
                <div className="w-8 h-8 bg-gradient-to-br from-blue-500 to-indigo-600 rounded-full flex items-center justify-center shadow-lg">
                  <Bot className="w-4 h-4 text-white" />
                </div>
                <div className="flex space-x-1">
                  <div className="w-2 h-2 bg-blue-400 rounded-full animate-bounce"></div>
                  <div className="w-2 h-2 bg-blue-400 rounded-full animate-bounce" style={{ animationDelay: '0.1s' }}></div>
                  <div className="w-2 h-2 bg-blue-400 rounded-full animate-bounce" style={{ animationDelay: '0.2s' }}></div>
                </div>
              </div>
            )}
            <div ref={bottomOfMessagesRef} />
          </div>
        )}
      </div>

      {/* Input Area */}
      <div className="px-6 pb-4 pt-2 bg-gradient-to-t from-slate-800/90 via-slate-800/90 to-transparent">
        <div className="relative max-w-4xl mx-auto">
          <div className="relative">
            <textarea
              ref={inputRef}
              value={input}
              onChange={(e) => setInput(e.target.value)}
              onKeyDown={handleKeyDown}
              placeholder={getPlaceholder()}
              rows={1}
              className="w-full pl-6 pr-40 py-4 bg-slate-800/60 border border-blue-500/30 
                        rounded-xl backdrop-blur text-white placeholder-gray-400
                        focus:outline-none focus:border-blue-500 focus:bg-slate-800/80 resize-none transition-all duration-300"
              style={{ minHeight: '56px' }}
              disabled={isStreaming || !sessionId}
            />
            <div className="absolute right-3 top-1/2 -translate-y-1/2 flex items-center gap-1">
              <button 
                className="p-3 hover:bg-slate-700/50 rounded-lg transition-colors"
                title="Attach file"
              >
                <Paperclip className="w-5 h-5 text-gray-400" />
              </button>
              <button 
                onClick={() => setIsListening(!isListening)}
                className={`p-3 rounded-lg transition-colors ${
                  isListening 
                    ? 'bg-red-500/20 text-red-400 border border-red-500/30' 
                    : 'text-gray-400 hover:bg-slate-700/50'
                }`}
                title="Voice input"
              >
                <Mic className="w-5 h-5" />
              </button>
              <button 
                onClick={sendMessage}
                disabled={!input.trim() || isStreaming || !sessionId}
                className="p-3 bg-blue-500 hover:bg-blue-600 rounded-lg transition-colors disabled:opacity-50 disabled:cursor-not-allowed"
                title="Send message"
              >
                <Send className="w-5 h-5 text-white" />
              </button>
            </div>
          </div>
        </div>
      </div>

      <Toaster
        position="bottom-center"
        toastOptions={{
          className: '',
          style: {
            border: '1px solid #7132f5',
            padding: '16px',
            color: '#e5e7eb',
            background: '#1f2937'
          },
        }}
      />
      {levelUpInfo && (
        <LevelUpModal
          isOpen={!!levelUpInfo}
          onClose={() => setLevelUpInfo(null)}
          newLevel={levelUpInfo.newLevel}
          skillPointsGained={levelUpInfo.skillPointsGained}
          xpGained={levelUpInfo.xpGained}
        />
      )}
    </div>
  );
}<|MERGE_RESOLUTION|>--- conflicted
+++ resolved
@@ -750,8 +750,7 @@
       setMessages(prev => [...prev, newMessage]);
     };
 
-<<<<<<< HEAD
-    // Обработчик для интентов от голосового агента
+    // Handler for voice intents - keep our voice agent functionality
     const handleVoiceIntents = (event: CustomEvent) => {
       const { intents, query, source } = event.detail;
       
@@ -769,20 +768,6 @@
         // Также отправляем уведомление о том, что результаты найдены голосовым агентом
         console.log(`Voice agent found ${intents.length} intents for "${query}"`);
       }
-=======
-    // Handler for intent cards
-    const handleIntentCards = (event: CustomEvent) => {
-      const { intents } = event.detail;
-      const newCardsMessage: Message = { 
-        role: 'assistant', 
-        content: 'Вот что я нашел:',
-        intents: intents,
-        id: Date.now().toString(),
-        timestamp: new Date(),
-        mode: 'text',
-      };
-      setMessages(prev => [...prev, newCardsMessage]);
->>>>>>> 94b93801
     };
 
     // Handler for session start
