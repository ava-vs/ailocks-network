--- conflicted
+++ resolved
@@ -81,17 +81,9 @@
   const [newLevelInfo, setNewLevelInfo] = useState({ level: 0, xp: 0, skillPoints: 0 });
   const [showChatHistoryMessage, setShowChatHistoryMessage] = useState(false);
   
-<<<<<<< HEAD
-  const ailockProfileRef = useRef(ailockProfile);
-  useEffect(() => {
-    ailockProfileRef.current = ailockProfile;
-  }, [ailockProfile]);
-
-=======
   // CRITICAL FIX 5: Voice Activation for Central Ailock
   const [voiceState, setVoiceState] = useState<'idle' | 'listening' | 'processing' | 'speaking'>('idle');
   
->>>>>>> b77bde23
   const inputRef = useRef<HTMLTextAreaElement>(null);
   const bottomOfMessagesRef = useRef<HTMLDivElement>(null);
 
@@ -844,13 +836,6 @@
                   {getModeDescription(mode)}
                 </p>
                 
-<<<<<<< HEAD
-                {/* Chat History Status */}
-                {showChatHistoryMessage && (
-                  <div className="mt-6 p-4 bg-emerald-500/20 border border-emerald-500/30 rounded-xl animate-in fade-in slide-in-from-bottom-2 duration-300">
-                    <div className="flex items-center space-x-2 text-emerald-400 mb-2">
-                      <span className="font-medium">💾 Chat History Enabled</span>
-=======
                 {/* CHAT INPUT - CLEAN DESIGN */}
                 <div className="relative max-w-5xl">
                   {/* CRITICAL FIX 4: Chat Input - 150px Height */}
@@ -894,7 +879,6 @@
                       >
                         <Send className="w-6 h-6 text-white" />
                       </button>
->>>>>>> b77bde23
                     </div>
                   </div>
                   
