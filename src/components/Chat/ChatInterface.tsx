import React, { useState, useRef, useEffect, useCallback } from 'react';
import { Send, Paperclip, Mic, Bot, MessageCircle, Copy, Plus, MapPin, TrendingUp, Users, CheckCircle, XCircle, Loader, ArrowRight, BrainCircuit, Search, DraftingCompass, Eye } from 'lucide-react';
import { useStore } from '@nanostores/react';
import { appState, setMode, setLanguage, type AIMode, type Language } from '../../lib/store';
import { useUserSession } from '../../hooks/useUserSession';
import { useLocation } from '../../hooks/useLocation';
import MessageBubble from './MessageBubble';
import IntentPreview from './IntentPreview';
import { getProfile, gainXp } from '../../lib/ailock/api';
import type { FullAilockProfile } from '../../lib/ailock/core';
import LevelUpModal from '../Ailock/LevelUpModal';
import { searchIntents } from '../../lib/api';
import toast from 'react-hot-toast';
import VoiceAgentClientWrapper from '../VoiceAgentClientWrapper';

interface Message {
  id: string;
  content: string;
  role: 'user' | 'assistant';
  timestamp: Date;
  mode: string;
  intents?: IntentCard[];
}

interface SuggestedAction {
  id: string;
  label: string;
  description: string;
  icon: string;
  priority: string;
}

interface IntentCard {
  id: string;
  title: string;
  description: string;
  category: string;
  requiredSkills: string[];
  budget?: string;
  timeline?: string;
  priority: string;
  matchScore: number;
  distance: string;
  targetCity?: string;
  targetCountry?: string;
}

interface IntentPreviewData {
  title: string;
  description: string;
  category: string;
  requiredSkills: string[];
  budget?: string;
  timeline?: string;
  priority: string;
}

export default function ChatInterface() {
  const state = useStore(appState);
  const { activeMode: mode, language } = state;

  const { currentUser, demoUsers, isHydrated, isLoading: isUserLoading } = useUserSession();
  const location = useLocation();
  
  const [messages, setMessages] = useState<Message[]>([]);
  const [input, setInput] = useState('');
  const [isStreaming, setIsStreaming] = useState(false);
  const [sessionId, setSessionId] = useState<string | null>(null);
  const [error, setError] = useState<string | null>(null);
  const [connectionStatus, setConnectionStatus] = useState<'connected' | 'connecting' | 'disconnected'>('connecting');
  const [suggestedActions, setSuggestedActions] = useState<SuggestedAction[]>([]);
  const [streamingMessageId, setStreamingMessageId] = useState<string | null>(null);
  const [showIntentPreview, setShowIntentPreview] = useState(false);
  const [intentPreview, setIntentPreview] = useState<IntentPreviewData | null>(null);
  const [isCreatingIntent, setIsCreatingIntent] = useState(false);
  const [lastUserMessage, setLastUserMessage] = useState<string>('');
  const [ailockStatus, setAilockStatus] = useState<'unknown' | 'available' | 'unavailable'>('unknown');
  const [demoUsersSeeded, setDemoUsersSeeded] = useState(false);
  const [ailockProfile, setAilockProfile] = useState<FullAilockProfile | null>(null);
  const [ailockId, setAilockId] = useState<string | null>(null);
  const [levelUpInfo, setLevelUpInfo] = useState<{ newLevel: number, skillPointsGained: number, xpGained: number } | null>(null);
  const [isLevelUpModalOpen, setIsLevelUpModalOpen] = useState(false);
  const [newLevelInfo, setNewLevelInfo] = useState({ level: 0, xp: 0, skillPoints: 0 });
  const [showChatHistoryMessage, setShowChatHistoryMessage] = useState(false);
<<<<<<< HEAD
  
  // Voice Agent Integration
  // Voice agent will be rendered as separate client component
=======
  const [voiceState, setVoiceState] = useState('idle');
>>>>>>> b00b5453
  
  const inputRef = useRef<HTMLTextAreaElement>(null);
  const bottomOfMessagesRef = useRef<HTMLDivElement>(null);

  const scrollToBottom = () => {
    bottomOfMessagesRef.current?.scrollIntoView({ behavior: 'smooth' });
  };

  useEffect(() => {
    scrollToBottom();
  }, [messages, showIntentPreview]);

  // Seed demo users on component mount
  useEffect(() => {
    const seedDemoUsers = async () => {
      if (demoUsers.lirea && demoUsers.marco) {
        try {
          console.log('🌱 Seeding demo users...');
          const response = await fetch('/.netlify/functions/seed-demo-users', {
            method: 'POST',
            body: JSON.stringify({ success: true, users: [demoUsers.lirea, demoUsers.marco] }),
          });
          
          if (response.ok) {
            await response.json();
            console.log('✅ Demo users seeded successfully.');
            setDemoUsersSeeded(true);
          } else {
            let errorMsg = `Request failed with status: ${response.status}`;
            try {
                const errorData = await response.json();
                errorMsg = errorData.error || errorMsg;
            } catch (jsonError) {
                // The body was not valid JSON
            }
            console.error('❌ Failed to seed demo users:', errorMsg);
            toast.error(`Failed to seed demo users: ${errorMsg}`);
          }
        } catch (error: any) {
          console.error('❌ Failed to seed demo users:', error);
          toast.error('Failed to seed demo users.');
        }
      }
    };

    seedDemoUsers();
  }, [demoUsers]);

  // Check Ailock service health on component mount
  useEffect(() => {
    const checkAilockHealth = async () => {
      try {
        const response = await fetch('/.netlify/functions/ai-health-check');
        if (response.ok) {
          const data = await response.json();
          console.log('Ailock Health Check:', data);
          
          if (data.aiService?.status === 'available' && data.testResponse === 'success') {
            setAilockStatus('available');
            setError(null);
          } else {
            setAilockStatus('unavailable');
            setError('Ailock services are not properly configured.');
          }
        } else {
          setAilockStatus('unavailable');
          setError('Ailock health check failed.');
        }
      } catch (err) {
        console.warn('Ailock health check error:', err);
        setAilockStatus('unavailable');
        setError('Cannot connect to Ailock services.');
      }
    };

    checkAilockHealth();
  }, []);

  // Initialize session with user ID - only after demo users are seeded
  useEffect(() => {
    const initSession = async () => {
      if (!demoUsersSeeded || !currentUser.id || currentUser.id === 'loading') {
        console.log('⏳ Waiting for demo users to be seeded or user to be available...', {
          demoUsersSeeded,
          userId: currentUser.id,
          isLoading: currentUser.id === 'loading'
        });
        return;
      }

      try {
        setConnectionStatus('connecting');
        console.log('🔄 Creating session for user:', currentUser.id);
        
        const response = await fetch('/.netlify/functions/session-create', {
          method: 'POST',
          headers: { 'Content-Type': 'application/json' },
          body: JSON.stringify({ 
            mode, 
            language, 
            userId: currentUser.id
          })
        });

        if (response.ok) {
          const data = await response.json();
          setSessionId(data.sessionId);
          setConnectionStatus('connected');
          
          if (data.fallback) {
            console.warn('Session created in fallback mode:', data.warning);
            setError('Session created without persistent storage');
          } else {
            console.log('✅ Session created with database persistence:', data.sessionId);
            setError(null);
          }
        } else {
          const errorData = await response.json().catch(() => ({ error: 'Unknown error' }));
          throw new Error(errorData.error || `HTTP ${response.status}`);
        }
      } catch (err) {
        console.warn('Session initialization error:', err);
        const mockSessionId = `local-${Date.now()}-${Math.random().toString(36).substring(2, 9)}`;
        setSessionId(mockSessionId);
        setConnectionStatus('connected');
        setError('Session created in offline mode - messages will not be saved');
      }
    };

    initSession();
  }, [mode, language, currentUser.id, demoUsersSeeded]);

  // Load chat history when session is created
  useEffect(() => {
    const loadChatHistory = async () => {
      if (!sessionId || sessionId.startsWith('local-') || sessionId.startsWith('fallback-')) {
        return;
      }

      try {
        console.log('📥 Loading chat history in background for session:', sessionId);
        const response = await fetch(`/.netlify/functions/chat-history?sessionId=${sessionId}`);
        
        if (response.ok) {
          const data = await response.json();
          if (data.messages && data.messages.length > 0) {
            const loadedMessages = data.messages.map((msg: any) => ({
              ...msg,
              timestamp: new Date(msg.timestamp)
            }));
            setMessages(loadedMessages);
            console.log('✅ Background chat history loaded:', loadedMessages.length, 'messages');
          } else {
            console.log('📭 No chat history found for this session.');
          }
        } else {
          console.warn(`⚠️ Failed to load chat history in background: ${response.status}`);
        }
      } catch (error) {
        console.warn('Failed to load chat history in background:', error);
      }
    };

    if (sessionId) {
      loadChatHistory();
    }
  }, [sessionId]);

  useEffect(() => {
    if (currentUser && currentUser.id !== 'loading') {
      console.log('Current user is valid, fetching profile:', currentUser.name);
      getProfile(currentUser.id)
        .then(profile => {
          setAilockProfile(profile);
          if (profile) {
            setAilockId(profile.id);
          }
        })
        .catch((err: any) => {
          console.error("Failed to load Ailock profile", err);
          toast.error("Could not load Ailock profile.");
        });
    } else {
      console.log('User is not ready, skipping profile fetch.');
    }
  }, [currentUser.id]);

  const sendMessage = async () => {
    if (!input.trim() || isStreaming || !sessionId) return;

    const userMessage: Message = {
      id: Date.now().toString(),
      content: input.trim(),
      role: 'user',
      timestamp: new Date(),
      mode
    };

    setMessages(prev => [...prev, userMessage]);
    setLastUserMessage(input.trim());
    setInput('');
    setIsStreaming(true);
    setError(null);
    setSuggestedActions([]);

    // Immediately grant XP for the text message (mirrors voice behaviour)
    handleXpGain();

    try {
      await sendAilockMessage(userMessage);
    } catch (err) {
      console.warn('Ailock request failed, using fallback:', err);
      await sendFallbackMessage();
    }
  };

  const sendAilockMessage = async (userMessage: Message) => {
    return new Promise<void>((resolve, reject) => {
      const response = fetch('/.netlify/functions/chat-stream', {
        method: 'POST',
        headers: { 'Content-Type': 'application/json' },
        body: JSON.stringify({
          message: userMessage.content,
          sessionId,
          mode,
          language,
          location: location,
          userId: currentUser.id === 'loading' ? undefined : currentUser.id,
          streaming: true
        })
      });

      response.then(res => {
        if (!res.ok) {
          throw new Error(`HTTP ${res.status}: ${res.statusText}`);
        }

        if (!res.body) {
          throw new Error('No response body');
        }

        const reader = res.body.getReader();
        
        let assistantMessage: Message = {
          id: `${Date.now()}-ai`,
          content: '',
          role: 'assistant',
          timestamp: new Date(),
          mode
        };

        setMessages(prev => [...prev, assistantMessage]);
        setStreamingMessageId(assistantMessage.id);

        const readStream = async () => {
          try {
            while (true) {
              const { done, value } = await reader.read();
              if (done) {
                setIsStreaming(false);
                setStreamingMessageId(null);
                setAilockStatus('available');
                setError(null);
                console.log('✅ Message conversation saved to database');
                resolve();
                return;
              }

              const decodedChunk = new TextDecoder().decode(value);
              const lines = decodedChunk.split('\n');

              for (const line of lines) {
                if (line.startsWith('data: ')) {
                  const data = line.slice(6);
                  
                  if (data === '[DONE]') {
                    setIsStreaming(false);
                    setStreamingMessageId(null);
                    setAilockStatus('available');
                    setError(null);
                    console.log('✅ Message conversation saved to database');
                    resolve();
                    return;
                  }

                  try {
                    const parsed = JSON.parse(data);
                    
                    if (parsed.type === 'chunk') {
                      setMessages(prev => prev.map(msg => 
                        msg.id === assistantMessage.id 
                          ? { ...msg, content: msg.content + parsed.content } 
                          : msg
                      ));
                    } else if (parsed.type === 'complete') {
                      setMessages(prev => prev.map(msg => 
                        msg.id === assistantMessage.id 
                          ? { ...msg, content: parsed.fullResponse } 
                          : msg
                      ));
                    } else if (parsed.type === 'intents') {
                      // Send all results to the side panel
                      window.dispatchEvent(new CustomEvent('text-search-results', { 
                        detail: { 
                          query: lastUserMessage,
                          results: parsed.intents 
                        } 
                      }));
                      
                      // Attach top 3 results to the message for rendering in chat
                      setMessages(prev => prev.map(msg => 
                        msg.id === assistantMessage.id 
                          ? { ...msg, intents: parsed.intents.slice(0, 3) } 
                          : msg
                      ));
                    } else if (parsed.type === 'actions') {
                      setSuggestedActions(parsed.actions);
                    } else if (parsed.type === 'error') {
                      setError(parsed.error);
                      if (parsed.fallback) {
                        setMessages(prev => prev.map(msg => 
                          msg.id === assistantMessage.id 
                            ? { ...msg, content: parsed.fallback } 
                            : msg
                        ));
                      }
                      setAilockStatus('unavailable');
                    }
                  } catch (parseError) {
                    console.warn('Failed to parse SSE data:', parseError);
                  }
                }
              }
            }
          } catch (streamError) {
            console.error('Stream reading error:', streamError);
            reject(streamError);
          }
        };

        readStream();
      }).catch(reject);
    });
  };

  const sendFallbackMessage = async () => {
    setAilockStatus('unavailable');
    
    const assistantMessage: Message = {
      id: `${Date.now()}-ai`,
      content: '',
      role: 'assistant',
      timestamp: new Date(),
      mode
    };

    setMessages(prev => [...prev, assistantMessage]);
    
    const fallbackContent = getMockResponse(mode, language);
    let currentContent = '';
    
    for (let i = 0; i < fallbackContent.length; i++) {
      await new Promise(resolve => setTimeout(resolve, 20));
      currentContent += fallbackContent[i];
      
      setMessages(prev => prev.map(msg => 
        msg.id === assistantMessage.id ? { ...msg, content: currentContent } : msg
      ));
    }
    
    setError('Ailock services unavailable - using offline responses.');
    setIsStreaming(false);
    setStreamingMessageId(null);

    // Grant XP even when using fallback (offline) response
    handleXpGain();
  };

  const handleKeyDown = (e: React.KeyboardEvent) => {
    if (e.key === 'Enter' && !e.shiftKey) {
      e.preventDefault();
      sendMessage();
    }
  };

  const handleCreateIntent = async () => {
    if (!sessionId || !intentPreview) return;
    
    if (!currentUser.id || currentUser.id === 'loading') {
      setError('Please wait for user data to load before creating intents');
      return;
    }

    setIsCreatingIntent(true);
    try {
      const response = await fetch('/.netlify/functions/intents-create', {
        method: 'POST',
        headers: { 'Content-Type': 'application/json' },
        body: JSON.stringify({
          sessionId,
          userInput: lastUserMessage,
          location,
          language,
          intentData: intentPreview,
          userId: currentUser.id
        })
      });

      if (response.ok) {
        const data = await response.json();
        
        const successMessage: Message = {
          id: `${Date.now()}-system`,
          content: `✅ Intent created successfully: "${data.intent.title}". Your collaboration opportunity is now live and visible to potential partners!`,
          role: 'assistant',
          timestamp: new Date(),
          mode
        };

        setMessages(prev => [...prev, successMessage]);
        
        window.dispatchEvent(new CustomEvent('intentCreated', { 
          detail: { 
            ...data.intent, 
            userId: currentUser.id,
            userName: currentUser.name,
            isOwn: true
          } 
        }));
        
        setSuggestedActions(prev => prev.filter(action => action.id !== 'create-intent'));
        
        setShowIntentPreview(false);
        setIntentPreview(null);
      } else {
        throw new Error('Failed to create intent');
      }
    } catch (error) {
      setError('Failed to create intent. Please try again.');
    } finally {
      setIsCreatingIntent(false);
    }
  };

  const handleCancelIntent = () => {
    setShowIntentPreview(false);
    setIntentPreview(null);
  };

  const handleIntentCardClick = (intent: IntentCard) => {
    console.log('Intent card clicked:', intent);
    const message = `Tell me more about "${intent.title}" - this looks interesting!`;
    setInput(message);
    inputRef.current?.focus();
  };

<<<<<<< HEAD
  // Voice Ailock Component with real ElevenLabs integration
  const VoiceAilock = () => {
    // Voice agent will be rendered as separate client component in VoiceAgentWidget
    return (
      <div className="relative">
        <img src="/images/ailock-character.png" 
             className="w-24 h-24 object-contain transition-all duration-300 hover:scale-105"
             alt="Ailock" 
             style={{aspectRatio: '1/1', border: 'none', outline: 'none'}} />
      </div>
    );
  };

=======
>>>>>>> b00b5453
  const getModeDescription = (mode: string) => {
    const descriptions: Record<string, Record<string, string>> = {
      en: {
        researcher: 'I excel at finding collaboration opportunities and analyzing market data.',
        creator: 'I help you find creative collaborators and bring innovative ideas to life.',
        analyst: 'I provide strategic analysis of opportunities and market insights.'
      },
      ru: {
        researcher: 'Я превосходно нахожу возможности для сотрудничества и анализирую рыночные данные.',
        creator: 'Я помогаю находить творческих соавторов и воплощать инновационные идеи в жизнь.',
        analyst: 'Я предоставляю стратегический анализ возможностей и рыночные инсайты.'
      }
    };

    return descriptions[language]?.[mode] || descriptions.en.researcher;
  };

  const getWelcomeText = () => {
    const texts: Record<string, Record<string, string>> = {
      en: {
        welcome: "Hello! I'm Ailock, your personal AI assistant.",
      },
      ru: {
        welcome: "Привет! Я Айлок, ваш персональный ИИ-помощник.",
      }
    };

    return texts[language] || texts.en;
  };

  const getPlaceholder = () => {
    const placeholders: Record<string, string> = {
      en: `Ask Ailock to find opportunities, analyze markets, or help with collaboration...`,
      ru: `Попросите Айлока найти возможности, проанализировать рынки или помочь с сотрудничеством...`
    };

    return placeholders[language] || placeholders.en;
  };

  const getMockResponse = (mode: string, language: string): string => {
    const responses: Record<string, Record<string, string[]>> = {
      en: {
        researcher: [
          "I'm Ailock, your personal AI assistant. I help you find collaboration opportunities and analyze market trends. I'm currently having trouble accessing the database, but I can still help you create new opportunities.",
        ],
        creator: [
          "I'm Ailock, your creative AI companion! I help you find collaborators and bring ideas to life. While I'm having some technical difficulties, I can still help you brainstorm and create new opportunities.",
        ],
        analyst: [
          "I'm Ailock, your strategic AI advisor. I analyze opportunities and provide insights. I'm currently experiencing some connectivity issues, but I can still help you plan and strategize.",
        ]
      },
      ru: {
        researcher: [
          "Я Айлок, ваш персональный ИИ-помощник. Я помогаю находить возможности для сотрудничества и анализировать рыночные тренды. У меня проблемы с доступом к базе данных, но я все еще могу помочь создать новые возможности.",
        ],
        creator: [
          "Я Айлок, ваш творческий ИИ-компаньон! Я помогаю находить соавторов и воплощать идеи в жизнь. Хотя у меня технические трудности, я все еще могу помочь с мозговым штурмом и созданием новых возможностей.",
        ],
        analyst: [
          "Я Айлок, ваш стратегический ИИ-советник. Я анализирую возможности и предоставляю инсайты. У меня проблемы с подключением, но я все еще могу помочь с планированием и стратегией."
        ]
      }
    };

    const modeResponses = responses[language]?.[mode] || responses.en.researcher;
    const randomResponse = modeResponses[Math.floor(Math.random() * modeResponses.length)];
    
    return `${randomResponse}\n\n*Note: Using offline mode - Ailock services may be temporarily unavailable.*`;
  };

  const getPriorityColor = (priority: string) => {
    switch (priority) {
      case 'urgent': return 'text-red-400 bg-red-500/20 border-red-500/30';
      case 'high': return 'text-orange-400 bg-orange-500/20 border-orange-500/30';
      case 'medium': return 'text-yellow-400 bg-yellow-500/20 border-yellow-500/30';
      case 'low': return 'text-green-400 bg-green-500/20 border-green-500/30';
      default: return 'text-gray-400 bg-gray-500/20 border-gray-500/30';
    }
  };

  const getActionIcon = (iconName: string) => {
    const icons: Record<string, any> = {
      Eye, MessageCircle, Copy, Plus, MapPin, TrendingUp, Users, DraftingCompass
    };
    const IconComponent = icons[iconName] || Eye;
    return <IconComponent className="w-4 h-4" />;
  };

  const isPersistentSession = sessionId && !sessionId.startsWith('local-') && !sessionId.startsWith('fallback-');

  // Show chat history message for 3 seconds when session becomes persistent
  useEffect(() => {
    if (isPersistentSession) {
      setShowChatHistoryMessage(true);
      const timer = setTimeout(() => {
        setShowChatHistoryMessage(false);
      }, 3000);
      
      return () => clearTimeout(timer);
    }
  }, [isPersistentSession]);

  const handleXpGain = async () => {
    if (!ailockId) {
      console.error("Cannot gain XP: Ailock ID is missing.", { ailockId, currentUser: currentUser.id });
      return;
    }

    try {
        const result = await gainXp(ailockId, 'chat_message_sent');
        if (result.success) {
            toast.success(`+${result.xpGained} XP`, { duration: 1500, icon: '✨' });
            
            setAilockProfile(prev => prev ? {...prev, xp: result.new_xp} : null);

            if (result.leveledUp) {
                setLevelUpInfo({
                    newLevel: result.newLevel,
                    skillPointsGained: result.skillPointsGained,
                    xpGained: result.xpGained
                });
                setAilockProfile(prev => prev ? {...prev, level: result.newLevel, skillPoints: (prev.skillPoints || 0) + result.skillPointsGained} : null);
            }

            // Notify other components about profile update
            window.dispatchEvent(new CustomEvent('ailock-profile-updated'));
        }
    } catch (error) {
        console.error("Failed to gain XP", error);
        toast.error("Failed to record XP gain");
    }
  };

  const handleModeChange = (newMode: AIMode) => {
    setMode(newMode);
    setInput('');
  };

  const handleLanguageChange = (newLang: Language) => {
    setLanguage(newLang);
    setInput('');
  };

  const handleVoiceClick = () => {
    if (voiceState === 'idle') {
      setVoiceState('listening');
      setTimeout(() => {
        setVoiceState('processing');
        setTimeout(() => {
          setVoiceState('speaking');
          setTimeout(() => setVoiceState('idle'), 2000);
        }, 1500);
      }, 3000);
    } else {
      setVoiceState('idle');
    }
  };

  useEffect(() => {
    // Handler for text messages from voice
    const handleVoiceMessage = (event: CustomEvent) => {
      const { source, message } = event.detail;
      const role = source === 'user' ? 'user' : 'assistant';
      const newMessage: Message = { 
        role, 
        content: message, 
        id: Date.now().toString(),
        timestamp: new Date(),
        mode: 'text'
      };
      setMessages(prev => [...prev, newMessage]);
    };

    // Handler for voice intents - keep our voice agent functionality
    const handleVoiceIntents = (event: CustomEvent) => {
      const { intents, query, source } = event.detail;
      
      if (intents && intents.length > 0) {
        const voiceResultsMessage: Message = { 
          role: 'assistant', 
          content: `🎤 Я нашел ${intents.length} возможностей по запросу "${query}":`,
          intents: intents,
          id: Date.now().toString(),
          timestamp: new Date(),
          mode: mode,
        };
        setMessages(prev => [...prev, voiceResultsMessage]);
        
        // Также отправляем уведомление о том, что результаты найдены голосовым агентом
        console.log(`Voice agent found ${intents.length} intents for "${query}"`);
      }
    };

    // Handler for session start
    const handleVoiceSessionStart = () => {
      console.log('Voice session started, notified main chat.');
    };

    window.addEventListener('add-message-to-chat', handleVoiceMessage as EventListener);
    window.addEventListener('voice-intents-found', handleVoiceIntents as EventListener);
    window.addEventListener('voice-session-started', handleVoiceSessionStart as EventListener);

    return () => {
      window.removeEventListener('add-message-to-chat', handleVoiceMessage as EventListener);
      window.removeEventListener('voice-intents-found', handleVoiceIntents as EventListener);
      window.removeEventListener('voice-session-started', handleVoiceSessionStart as EventListener);
    };
  }, []); 

  return (
    <div className="h-full flex flex-col bg-gradient-to-b from-slate-900/95 to-slate-800/95 backdrop-blur-xl">
      {/* Messages Area */}
      <div className="flex-1 overflow-y-auto min-h-0 p-6">
        {messages.length === 0 ? (
          <div className="flex items-center justify-center h-full px-8 ml-16 mr-16 min-h-[calc(100vh-120px)]"
               style={{
                 background: 'radial-gradient(ellipse at center, rgba(74, 158, 255, 0.03) 0%, transparent 70%)',
                 backdropFilter: 'blur(1px)'
               }}>
            <div className="max-w-5xl w-full flex items-center gap-10">
              {/* AILOCK CHARACTER ON LEFT */}
              <div className="flex-shrink-0">
                {/* Voice animations */}
                <div className="relative">
                  {voiceState === 'listening' && (
                    <>
                      <div className="absolute w-32 h-32 border-2 border-red-400/40 rounded-full animate-ping" 
                          style={{animationDuration: '1s', left: '50%', top: '50%', transform: 'translate(-50%, -50%)'}}></div>
                      <div className="absolute w-40 h-40 border border-red-300/30 rounded-full animate-ping" 
                          style={{animationDuration: '1.5s', animationDelay: '0.2s', left: '50%', top: '50%', transform: 'translate(-50%, -50%)'}}></div>
                    </>
                  )}
                  
                  {voiceState === 'processing' && (
                    <div className="absolute w-32 h-32 border-2 border-yellow-400/40 rounded-full animate-spin"
                         style={{left: '50%', top: '50%', transform: 'translate(-50%, -50%)'}}></div>
                  )}
                  
                  {voiceState === 'speaking' && (
                    <div className="absolute w-32 h-32 border-2 border-green-400/40 rounded-full animate-pulse"
                         style={{left: '50%', top: '50%', transform: 'translate(-50%, -50%)'}}></div>
                  )}
                  
                  <img 
                    src="/images/ailock-character.png" 
                    alt="Ailock AI Assistant"
                    className={`w-28 h-28 object-contain drop-shadow-2xl animate-float cursor-pointer z-10 ${
                      voiceState !== 'idle' ? 'scale-110' : 'hover:scale-105'
                    }`}
                    style={{
                      filter: 'drop-shadow(0 0 20px rgba(74, 158, 255, 0.3))',
                      aspectRatio: '1/1'
                    }}
                    onClick={handleVoiceClick}
                  />
                  
                  {/* Voice state text */}
                  <div className="absolute -bottom-8 left-1/2 transform -translate-x-1/2 text-center">
                    <span className="text-xs text-gray-400">
                      {voiceState === 'idle' && 'Click to speak'}
                      {voiceState === 'listening' && '🔴 Listening...'}
                      {voiceState === 'processing' && '⚡ Processing...'}
                      {voiceState === 'speaking' && '🗣️ Speaking...'}
                    </span>
                  </div>
                </div>
              </div>
              
              {/* TEXT CONTENT ON RIGHT */}
              <div className="flex-1">
                <h1 className="text-4xl font-bold mb-4 text-white">
                  {getWelcomeText().welcome}
                </h1>
                <p className="text-gray-300 mb-2 text-lg">
                  I'm here to help you in <span className="text-blue-400 font-medium">{mode}</span> mode.
                </p>
                <p className="text-gray-400 mb-8 text-base">
                  {getModeDescription(mode)}
                </p>
                
                {/* CHAT INPUT - CLEAN DESIGN */}
                <div className="relative max-w-5xl">
<<<<<<< HEAD
                  {/* CRITICAL FIX 4: Chat Input - 150px Height */}
                  <div className="chat-input-container relative">
                    <textarea
                      ref={inputRef}
                      value={input}
                      onChange={(e) => setInput(e.target.value)}
                      onKeyDown={handleKeyDown}
                      placeholder={getPlaceholder()}
                      className="chat-textarea w-full px-6 py-6 pr-36 bg-slate-800/60 border border-blue-500/30 
                                rounded-2xl backdrop-blur text-white placeholder-gray-400 text-lg
                                focus:outline-none focus:border-blue-500 focus:bg-slate-800/80"
                      disabled={isStreaming || !sessionId}
                    />
                    
                    {/* INPUT ACTIONS */}
                    <div className="absolute right-4 top-1/2 -translate-y-1/2 flex items-center gap-3">
                      <button 
                        className="p-3 hover:bg-slate-700/50 rounded-lg transition-colors"
                        title="Attach file"
                      >
                        <Paperclip className="w-6 h-6 text-gray-400" />
                      </button>
                      <button 
                        onClick={sendMessage}
                        disabled={!input.trim() || isStreaming || !sessionId}
                        className="p-3 bg-blue-500 hover:bg-blue-600 rounded-lg transition-colors disabled:opacity-50 disabled:cursor-not-allowed"
                        title="Send message"
                      >
                        <Send className="w-6 h-6 text-white" />
                      </button>
                    </div>
                  </div>
=======
                  <textarea
                    ref={inputRef}
                    value={input}
                    onChange={(e) => setInput(e.target.value)}
                    onKeyDown={handleKeyDown}
                    placeholder={getPlaceholder()}
                    rows={1}
                    className="chat-textarea w-full px-6 py-6 pr-36 bg-slate-800/60 border border-blue-500/30 
                              rounded-2xl backdrop-blur text-white placeholder-gray-400 text-lg
                              focus:outline-none focus:border-blue-500 focus:bg-slate-800/80 resize-none h-16"
                    disabled={isStreaming || !sessionId}
                  />
>>>>>>> b00b5453
                  
                  {/* INPUT ACTIONS */}
                  <div className="absolute right-4 top-1/2 -translate-y-1/2 flex items-center gap-3">
                    <button 
                      className="p-3 hover:bg-slate-700/50 rounded-lg transition-colors"
                      title="Attach file"
                    >
                      <Paperclip className="w-6 h-6 text-gray-400" />
                    </button>
                    <button 
                      onClick={() => setIsListening(!isListening)}
                      className={`p-3 rounded-lg transition-colors ${
                        isListening 
                          ? 'bg-red-500/20 text-red-400 border border-red-500/30' 
                          : 'text-gray-400 hover:bg-slate-700/50'
                      }`}
                      title="Voice input"
                    >
                      <Mic className="w-6 h-6" />
                    </button>
                    <button 
                      onClick={sendMessage}
                      disabled={!input.trim() || isStreaming || !sessionId}
                      className="p-3 bg-blue-500 hover:bg-blue-600 rounded-lg transition-colors disabled:opacity-50 disabled:cursor-not-allowed"
                      title="Send message"
                    >
                      <Send className="w-6 h-6 text-white" />
                    </button>
                  </div>
                </div>
                
                {/* Chat History Status */}
                {showChatHistoryMessage && (
                  <div className="mt-6 p-4 bg-emerald-500/20 border border-emerald-500/30 rounded-xl animate-in fade-in slide-in-from-bottom-2 duration-300">
                    <div className="flex items-center space-x-2 text-emerald-400 mb-2">
                      <span className="font-medium">💾 Chat History Enabled</span>
                    </div>
                    <p className="text-emerald-300 text-sm">
                      Your conversations with Ailock are being saved and will persist across sessions.
                    </p>
                  </div>
                )}
              </div>
            </div>
          </div>
        ) : (
          <div className="max-w-4xl mx-auto">
            {messages.map(message => (
              <React.Fragment key={message.id}>
                <MessageBubble 
                  message={message} 
                  isStreaming={streamingMessageId === message.id}
                />
                {message.role === 'assistant' && message.intents && message.intents.length > 0 && (
                  <div className="mb-6 ml-12">
                    <div className="grid gap-4">
                      {message.intents.map((intent: IntentCard) => (
                        <div 
                          key={intent.id}
                          onClick={() => handleIntentCardClick(intent)}
                          className="bg-gradient-to-br from-blue-500/10 to-indigo-600/10 border border-blue-500/30 rounded-xl p-4 cursor-pointer hover:from-blue-500/20 hover:to-indigo-600/20 transition-all shadow-lg hover:shadow-xl"
                        >
                          <div className="flex items-start justify-between mb-3">
                            <h4 className="text-white font-medium text-sm flex-1">
                              {intent.title}
                            </h4>
                            <div className="flex items-center space-x-2 ml-2">
                              {intent.matchScore && (
                                <div className="flex items-center space-x-1 bg-blue-500/20 text-blue-400 px-2 py-1 rounded-lg border border-blue-500/30">
                                  <span className="text-xs font-medium">{intent.matchScore}% match</span>
                                </div>
                              )}
                              {intent.priority === 'urgent' && (
                                <div className={`flex items-center space-x-1 px-2 py-1 rounded-lg border text-xs ${getPriorityColor(intent.priority)}`}>
                                  <span className="font-medium">Urgent</span>
                                </div>
                              )}
                            </div>
                          </div>
                          
                          <p className="text-white/60 text-xs leading-relaxed mb-3">
                            {intent.description}
                          </p>
                          
                          <div className="flex flex-wrap gap-1 mb-3">
                            {intent.requiredSkills.slice(0, 3).map((skill) => (
                              <span 
                                key={skill}
                                className="bg-purple-500/20 text-purple-400 px-2 py-1 rounded-md text-xs font-medium border border-purple-500/30"
                              >
                                {skill}
                              </span>
                            ))}
                            {intent.requiredSkills.length > 3 && (
                              <span className="text-white/40 text-xs px-2 py-1">
                                +{intent.requiredSkills.length - 3} more
                              </span>
                            )}
                          </div>
                          
                          <div className="flex items-center justify-between text-xs">
                            {intent.distance && (
                              <div className="flex items-center space-x-2 text-white/50">
                                <MapPin className="w-3 h-3" />
                                <span>{intent.distance}</span>
                              </div>
                            )}
                            {intent.budget && (
                              <span className="bg-emerald-500/20 text-emerald-400 px-2 py-1 rounded border border-emerald-500/30">
                                {intent.budget}
                              </span>
                            )}
                          </div>
                        </div>
                      ))}
                    </div>
                  </div>
                )}
              </React.Fragment>
            ))}
            
            {/* Intent Preview */}
            {showIntentPreview && intentPreview && (
              <IntentPreview
                title={intentPreview.title}
                description={intentPreview.description}
                category={intentPreview.category}
                requiredSkills={intentPreview.requiredSkills}
                location={location}
                budget={intentPreview.budget}
                timeline={intentPreview.timeline}
                priority={intentPreview.priority}
                onConfirm={handleCreateIntent}
                onCancel={handleCancelIntent}
                isLoading={isCreatingIntent}
              />
            )}
            
            {isStreaming && !streamingMessageId && (
              <div className="flex items-center space-x-3 text-white/60 mb-6">
                <div className="w-8 h-8 bg-gradient-to-br from-blue-500 to-indigo-600 rounded-full flex items-center justify-center shadow-lg">
                  <Bot className="w-4 h-4 text-white" />
                </div>
                <div className="flex space-x-1">
                  <div className="w-2 h-2 bg-blue-400 rounded-full animate-bounce"></div>
                  <div className="w-2 h-2 bg-blue-400 rounded-full animate-bounce" style={{ animationDelay: '0.1s' }}></div>
                  <div className="w-2 h-2 bg-blue-400 rounded-full animate-bounce" style={{ animationDelay: '0.2s' }}></div>
                </div>
              </div>
            )}
            <div ref={bottomOfMessagesRef} />
          </div>
        )}
      </div>

      {/* Input Area - отображается только после первого сообщения */}
      {messages.length > 0 && (
        <div className="px-6 pb-4 pt-2 bg-gradient-to-t from-slate-800/90 via-slate-800/90 to-transparent">
          <div className="relative max-w-5xl mx-auto">
            <div className="chat-input-container relative">
              <textarea
                ref={inputRef}
                value={input}
                onChange={(e) => setInput(e.target.value)}
                onKeyDown={handleKeyDown}
                placeholder={getPlaceholder()}
                className="chat-textarea w-full px-6 py-6 pr-36 bg-slate-800/60 border border-blue-500/30 
                          rounded-2xl backdrop-blur text-white placeholder-gray-400 text-lg
                          focus:outline-none focus:border-blue-500 focus:bg-slate-800/80 resize-none transition-all duration-300"
                disabled={isStreaming || !sessionId}
              />

              {/* INPUT ACTIONS */}
              <div className="absolute right-4 top-1/2 -translate-y-1/2 flex items-center gap-3">
                <button 
                  className="p-3 hover:bg-slate-700/50 rounded-lg transition-colors"
                  title="Attach file"
                >
                  <Paperclip className="w-6 h-6 text-gray-400" />
                </button>
                <button 
                  onClick={sendMessage}
                  disabled={!input.trim() || isStreaming || !sessionId}
                  className="p-3 bg-blue-500 hover:bg-blue-600 rounded-lg transition-colors disabled:opacity-50 disabled:cursor-not-allowed"
                  title="Send message"
                >
                  <Send className="w-6 h-6 text-white" />
                </button>
              </div>
            </div>
          </div>
        </div>
      )}

      {levelUpInfo && (
        <LevelUpModal
          isOpen={!!levelUpInfo}
          onClose={() => setLevelUpInfo(null)}
          newLevel={levelUpInfo.newLevel}
          skillPointsGained={levelUpInfo.skillPointsGained}
          xpGained={levelUpInfo.xpGained}
        />
      )}
      
      {/* Voice Agent Widget - Client Only */}
      <VoiceAgentClientWrapper />
    </div>
  );
}<|MERGE_RESOLUTION|>--- conflicted
+++ resolved
@@ -82,13 +82,7 @@
   const [isLevelUpModalOpen, setIsLevelUpModalOpen] = useState(false);
   const [newLevelInfo, setNewLevelInfo] = useState({ level: 0, xp: 0, skillPoints: 0 });
   const [showChatHistoryMessage, setShowChatHistoryMessage] = useState(false);
-<<<<<<< HEAD
-  
-  // Voice Agent Integration
-  // Voice agent will be rendered as separate client component
-=======
-  const [voiceState, setVoiceState] = useState('idle');
->>>>>>> b00b5453
+  const [voiceState, setVoiceState] = useState<'idle' | 'listening' | 'processing' | 'speaking'>('idle');
   
   const inputRef = useRef<HTMLTextAreaElement>(null);
   const bottomOfMessagesRef = useRef<HTMLDivElement>(null);
@@ -545,22 +539,6 @@
     inputRef.current?.focus();
   };
 
-<<<<<<< HEAD
-  // Voice Ailock Component with real ElevenLabs integration
-  const VoiceAilock = () => {
-    // Voice agent will be rendered as separate client component in VoiceAgentWidget
-    return (
-      <div className="relative">
-        <img src="/images/ailock-character.png" 
-             className="w-24 h-24 object-contain transition-all duration-300 hover:scale-105"
-             alt="Ailock" 
-             style={{aspectRatio: '1/1', border: 'none', outline: 'none'}} />
-      </div>
-    );
-  };
-
-=======
->>>>>>> b00b5453
   const getModeDescription = (mode: string) => {
     const descriptions: Record<string, Record<string, string>> = {
       en: {
@@ -770,6 +748,8 @@
       window.removeEventListener('voice-session-started', handleVoiceSessionStart as EventListener);
     };
   }, []); 
+
+  const isListening = voiceState !== 'idle';
 
   return (
     <div className="h-full flex flex-col bg-gradient-to-b from-slate-900/95 to-slate-800/95 backdrop-blur-xl">
@@ -844,40 +824,6 @@
                 
                 {/* CHAT INPUT - CLEAN DESIGN */}
                 <div className="relative max-w-5xl">
-<<<<<<< HEAD
-                  {/* CRITICAL FIX 4: Chat Input - 150px Height */}
-                  <div className="chat-input-container relative">
-                    <textarea
-                      ref={inputRef}
-                      value={input}
-                      onChange={(e) => setInput(e.target.value)}
-                      onKeyDown={handleKeyDown}
-                      placeholder={getPlaceholder()}
-                      className="chat-textarea w-full px-6 py-6 pr-36 bg-slate-800/60 border border-blue-500/30 
-                                rounded-2xl backdrop-blur text-white placeholder-gray-400 text-lg
-                                focus:outline-none focus:border-blue-500 focus:bg-slate-800/80"
-                      disabled={isStreaming || !sessionId}
-                    />
-                    
-                    {/* INPUT ACTIONS */}
-                    <div className="absolute right-4 top-1/2 -translate-y-1/2 flex items-center gap-3">
-                      <button 
-                        className="p-3 hover:bg-slate-700/50 rounded-lg transition-colors"
-                        title="Attach file"
-                      >
-                        <Paperclip className="w-6 h-6 text-gray-400" />
-                      </button>
-                      <button 
-                        onClick={sendMessage}
-                        disabled={!input.trim() || isStreaming || !sessionId}
-                        className="p-3 bg-blue-500 hover:bg-blue-600 rounded-lg transition-colors disabled:opacity-50 disabled:cursor-not-allowed"
-                        title="Send message"
-                      >
-                        <Send className="w-6 h-6 text-white" />
-                      </button>
-                    </div>
-                  </div>
-=======
                   <textarea
                     ref={inputRef}
                     value={input}
@@ -890,7 +836,6 @@
                               focus:outline-none focus:border-blue-500 focus:bg-slate-800/80 resize-none h-16"
                     disabled={isStreaming || !sessionId}
                   />
->>>>>>> b00b5453
                   
                   {/* INPUT ACTIONS */}
                   <div className="absolute right-4 top-1/2 -translate-y-1/2 flex items-center gap-3">
@@ -901,7 +846,7 @@
                       <Paperclip className="w-6 h-6 text-gray-400" />
                     </button>
                     <button 
-                      onClick={() => setIsListening(!isListening)}
+                      onClick={handleVoiceClick}
                       className={`p-3 rounded-lg transition-colors ${
                         isListening 
                           ? 'bg-red-500/20 text-red-400 border border-red-500/30' 
@@ -1072,6 +1017,17 @@
                   <Paperclip className="w-6 h-6 text-gray-400" />
                 </button>
                 <button 
+                  onClick={handleVoiceClick}
+                  className={`p-3 rounded-lg transition-colors ${
+                    isListening 
+                      ? 'bg-red-500/20 text-red-400 border border-red-500/30' 
+                      : 'text-gray-400 hover:bg-slate-700/50'
+                  }`}
+                  title="Voice input"
+                >
+                  <Mic className="w-6 h-6" />
+                </button>
+                <button 
                   onClick={sendMessage}
                   disabled={!input.trim() || isStreaming || !sessionId}
                   className="p-3 bg-blue-500 hover:bg-blue-600 rounded-lg transition-colors disabled:opacity-50 disabled:cursor-not-allowed"
